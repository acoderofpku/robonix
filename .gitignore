--- conflicted
+++ resolved
@@ -15,11 +15,8 @@
 log.txt
 
 .DS_Store
-<<<<<<< HEAD
 
 .cursor/
 .cursorrules
 *.pt
-=======
-.env
->>>>>>> 37e715d8
+.env